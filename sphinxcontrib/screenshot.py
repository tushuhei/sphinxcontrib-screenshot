# Copyright 2023 Google LLC
#
# Licensed under the Apache License, Version 2.0 (the "License");
# you may not use this file except in compliance with the License.
# You may obtain a copy of the License at
#
#     http://www.apache.org/licenses/LICENSE-2.0
#
# Unless required by applicable law or agreed to in writing, software
# distributed under the License is distributed on an "AS IS" BASIS,
# WITHOUT WARRANTIES OR CONDITIONS OF ANY KIND, either express or implied.
# See the License for the specific language governing permissions and
# limitations under the License.

import hashlib
import importlib
import importlib.metadata
import os
import threading
import typing
import wsgiref.simple_server
from concurrent.futures import ThreadPoolExecutor
from urllib.parse import urlparse

from docutils import nodes
from docutils.parsers.rst import directives
from docutils.statemachine import ViewList
from playwright._impl._helper import ColorScheme
from playwright.sync_api import TimeoutError as PlaywrightTimeoutError
from playwright.sync_api import sync_playwright
from portpicker import pick_unused_port
from sphinx.application import Sphinx
from sphinx.config import Config
from sphinx.util.docutils import SphinxDirective

Meta = typing.TypedDict('Meta', {
    'version': str,
    'parallel_read_safe': bool,
    'parallel_write_safe': bool
})


class ScreenshotDirective(SphinxDirective):
  """Sphinx Screenshot Dirctive.

  This directive embeds a screenshot of a webpage.

  # Example

  You can simply pass a URL for a webpage that you want to take a screenshot.

  ```rst
  .. screenshot:: http://www.example.com
  ```

  You can also specify the screen size for the screenshot with `width` and
  `height` parameters in pixel.

  ```rst
  .. screenshot:: http://www.example.com
    :width: 1280
    :height: 960
  ```

  You can include a caption for the screenshot's `figure` directive.

  ```rst
  .. screenshot:: http://www.example.com
    :caption: This is a screenshot for www.example.com
  ```

  You can describe the interaction that you want to have with the webpage
  before taking a screenshot in JavaScript.

  ```rst
  .. screenshot:: http://www.example.com

    document.querySelector('button').click();
  ```

  Use `figclass` option if you want to specify a class name to the image.

  ```rst
  .. screenshot:: http://www.example.com
    :figclass: foo
  ```

  It also generates a PDF file when `pdf` option is given, which might be
  useful when you need scalable image assets.

  ```rst
  .. screenshot:: http://www.example.com
    :pdf:
  ```
  """

  required_arguments = 1  # URL
  has_content = True
  option_spec = {
      'browser': str,
      'height': directives.positive_int,
      'width': directives.positive_int,
      'caption': directives.unchanged,
      'figclass': directives.unchanged,
      'pdf': directives.flag,
      'color-scheme': str,
      'full-page': directives.flag,
  }
  pool = ThreadPoolExecutor()

  @staticmethod
<<<<<<< HEAD
  def take_screenshot(url: str, browser_name: str, width: int, height: int,
                      filepath: str, init_script: str, interactions: str,
                      generate_pdf: bool, color_scheme: ColorScheme):
=======
  def take_screenshot(url: str, width: int, height: int, filepath: str,
                      init_script: str, interactions: str, generate_pdf: bool,
                      color_scheme: ColorScheme, full_page: bool):
>>>>>>> 2585064e
    """Takes a screenshot with Playwright's Chromium browser.

    Args:
      url (str): The HTTP/HTTPS URL of the webpage to screenshot.
      width (int): The width of the screenshot in pixels.
      height (int): The height of the screenshot in pixels.
      filepath (str): The path to save the screenshot to.
      init_script (str): JavaScript code to be evaluated after the document
        was created but before any of its scripts were run. See more details at
        https://playwright.dev/python/docs/api/class-page#page-add-init-script
      interactions (str): JavaScript code to run before taking the screenshot
        after the page was loaded.
      generate_pdf (bool): Generate a PDF file along with the screenshot.
      color_scheme (str): The preferred color scheme. Can be 'light' or 'dark'.
    """
    with sync_playwright() as playwright:
      browser = getattr(playwright, browser_name).launch()
      page = browser.new_page(color_scheme=color_scheme)
      page.set_default_timeout(10000)
      page.set_viewport_size({'width': width, 'height': height})
      try:
        if init_script:
          page.add_init_script(init_script)
        page.goto(url)
        page.wait_for_load_state('networkidle')

        # Execute interactions
        if interactions:
          page.evaluate(interactions)
          page.wait_for_load_state('networkidle')
      except PlaywrightTimeoutError:
        raise RuntimeError('Timeout error occured at %s in executing\n%s' %
                           (url, interactions))
      page.screenshot(path=filepath, full_page=full_page)
      if generate_pdf:
        page.emulate_media(media='screen')
        root, ext = os.path.splitext(filepath)
        page.pdf(width=f'{width}px', height=f'{height}px', path=root + '.pdf')
      page.close()
      browser.close()

  def evaluate_substitutions(self, text: str) -> str:
    substitutions = self.state.document.substitution_defs
    for key, value in substitutions.items():
      text = text.replace(f"|{key}|", value.astext())
    return text

  def run(self) -> typing.List[nodes.Node]:
    screenshot_init_script: str = self.env.config.screenshot_init_script or ''

    # Ensure the screenshots directory exists
    ss_dirpath = os.path.join(self.env.app.outdir, '_static', 'screenshots')
    os.makedirs(ss_dirpath, exist_ok=True)

    # Parse parameters
<<<<<<< HEAD
    url = self.evaluate_substitutions(self.arguments[0])
    browser = self.options.get('browser',
                               self.env.config.screenshot_default_browser)
=======
    raw_url = self.arguments[0]
    url = self.evaluate_substitutions(raw_url)
>>>>>>> 2585064e
    height = self.options.get('height',
                              self.env.config.screenshot_default_height)
    width = self.options.get('width', self.env.config.screenshot_default_width)
    color_scheme = self.options.get(
        'color-scheme', self.env.config.screenshot_default_color_scheme)
    caption_text = self.options.get('caption', '')
    figclass = self.options.get('figclass', '')
    pdf = 'pdf' in self.options
    full_page = ('full-page' in self.options or
                 self.env.config.screenshot_default_full_page)
    interactions = '\n'.join(self.content)

    if urlparse(url).scheme not in {'http', 'https'}:
      raise RuntimeError(
          f'Invalid URL: {url}. Only HTTP/HTTPS URLs are supported.')

    # Generate filename based on hash of parameters
<<<<<<< HEAD
    hash_input = "_".join(
        [url, browser,
         str(height),
         str(width), color_scheme, interactions])
=======
    hash_input = "_".join([
        raw_url,
        str(height),
        str(width), color_scheme, interactions,
        str(full_page)
    ])
>>>>>>> 2585064e
    filename = hashlib.md5(hash_input.encode()).hexdigest() + '.png'
    filepath = os.path.join(ss_dirpath, filename)

    # Check if the file already exists. If not, take a screenshot
    if not os.path.exists(filepath):
<<<<<<< HEAD
      fut = self.pool.submit(ScreenshotDirective.take_screenshot, url, browser,
                             width, height, filepath, screenshot_init_script,
                             interactions, pdf, color_scheme)
=======
      fut = self.pool.submit(ScreenshotDirective.take_screenshot, url, width,
                             height, filepath, screenshot_init_script,
                             interactions, pdf, color_scheme, full_page)
>>>>>>> 2585064e
      fut.result()

    # Create image and figure nodes
    docdir = os.path.dirname(self.env.doc2path(self.env.docname))
    rel_ss_dirpath = os.path.relpath(ss_dirpath, start=docdir)
    rel_filepath = os.path.join(rel_ss_dirpath, filename).replace(os.sep, '/')
    image_node = nodes.image(uri=rel_filepath)
    figure_node = nodes.figure('', image_node)

    if figclass:
      figure_node['classes'].append(figclass)

    if caption_text:
      parsed = nodes.Element()
      self.state.nested_parse(
          ViewList([caption_text], source=''), self.content_offset, parsed)
      figure_node += nodes.caption(parsed[0].source or '', '',
                                   *parsed[0].children)

    return [figure_node]


app_threads = {}


def resolve_wsgi_app_import(app: Sphinx, app_path: str):
  module_path, app_attribute = app_path.split(":")
  module = importlib.import_module(module_path)
  app_attr = getattr(module, app_attribute)
  wsgi_app = app_attr(app) if callable(app_attr) else app_attr
  return wsgi_app


def setup_apps(app: Sphinx, config: Config):
  """Start the WSGI application threads.

    A new replacement is created for each WSGI app."""
  for wsgi_app_name, wsgi_app_path in config.screenshot_apps.items():
    port = pick_unused_port()
    config.rst_prolog = (
        config.rst_prolog or
        "") + f"\n.. |{wsgi_app_name}| replace:: http://localhost:{port}\n"
    wsgi_app = resolve_wsgi_app_import(app, wsgi_app_path)
    httpd = wsgiref.simple_server.make_server("localhost", port, wsgi_app)
    thread = threading.Thread(target=httpd.serve_forever)
    thread.start()
    app_threads[wsgi_app_name] = (httpd, thread)


def teardown_apps(app: Sphinx, exception: typing.Optional[Exception]):
  """Shut down the WSGI application threads."""
  for httpd, thread in app_threads.values():
    httpd.shutdown()
    thread.join()


def setup(app: Sphinx) -> Meta:
  app.add_directive('screenshot', ScreenshotDirective)
  app.add_config_value('screenshot_init_script', '', 'env')
  app.add_config_value(
      'screenshot_default_width',
      1280,
      'env',
      description="The default width for screenshots")
  app.add_config_value(
      'screenshot_default_height',
      960,
      'env',
      description="The default height for screenshots")
  app.add_config_value(
<<<<<<< HEAD
      'screenshot_default_browser',
      'chromium',
      'env',
      description="The default browser for screenshots")
=======
      'screenshot_default_full_page',
      False,
      'env',
      description="Whether to take full page screenshots")
  app.add_config_value(
      'screenshot_default_color_scheme',
      'null',
      'env',
      description="The default color scheme for screenshots")
>>>>>>> 2585064e
  app.add_config_value(
      'screenshot_apps', {},
      'env',
      types=[dict[str, typing.Any]],
      description="A dict of WSGI apps")
  app.connect('config-inited', setup_apps)
  app.connect('build-finished', teardown_apps)
  return {
      'version': importlib.metadata.version('sphinxcontrib-screenshot'),
      'parallel_read_safe': True,
      'parallel_write_safe': True,
  }<|MERGE_RESOLUTION|>--- conflicted
+++ resolved
@@ -109,15 +109,10 @@
   pool = ThreadPoolExecutor()
 
   @staticmethod
-<<<<<<< HEAD
   def take_screenshot(url: str, browser_name: str, width: int, height: int,
                       filepath: str, init_script: str, interactions: str,
-                      generate_pdf: bool, color_scheme: ColorScheme):
-=======
-  def take_screenshot(url: str, width: int, height: int, filepath: str,
-                      init_script: str, interactions: str, generate_pdf: bool,
-                      color_scheme: ColorScheme, full_page: bool):
->>>>>>> 2585064e
+                      generate_pdf: bool, color_scheme: ColorScheme,
+                      full_page: bool):
     """Takes a screenshot with Playwright's Chromium browser.
 
     Args:
@@ -173,14 +168,10 @@
     os.makedirs(ss_dirpath, exist_ok=True)
 
     # Parse parameters
-<<<<<<< HEAD
-    url = self.evaluate_substitutions(self.arguments[0])
+    raw_url = self.arguments[0]
+    url = self.evaluate_substitutions(raw_url)
     browser = self.options.get('browser',
                                self.env.config.screenshot_default_browser)
-=======
-    raw_url = self.arguments[0]
-    url = self.evaluate_substitutions(raw_url)
->>>>>>> 2585064e
     height = self.options.get('height',
                               self.env.config.screenshot_default_height)
     width = self.options.get('width', self.env.config.screenshot_default_width)
@@ -198,33 +189,21 @@
           f'Invalid URL: {url}. Only HTTP/HTTPS URLs are supported.')
 
     # Generate filename based on hash of parameters
-<<<<<<< HEAD
-    hash_input = "_".join(
-        [url, browser,
-         str(height),
-         str(width), color_scheme, interactions])
-=======
     hash_input = "_".join([
         raw_url,
+        browser,
         str(height),
         str(width), color_scheme, interactions,
         str(full_page)
     ])
->>>>>>> 2585064e
     filename = hashlib.md5(hash_input.encode()).hexdigest() + '.png'
     filepath = os.path.join(ss_dirpath, filename)
 
     # Check if the file already exists. If not, take a screenshot
     if not os.path.exists(filepath):
-<<<<<<< HEAD
       fut = self.pool.submit(ScreenshotDirective.take_screenshot, url, browser,
                              width, height, filepath, screenshot_init_script,
-                             interactions, pdf, color_scheme)
-=======
-      fut = self.pool.submit(ScreenshotDirective.take_screenshot, url, width,
-                             height, filepath, screenshot_init_script,
                              interactions, pdf, color_scheme, full_page)
->>>>>>> 2585064e
       fut.result()
 
     # Create image and figure nodes
@@ -295,12 +274,11 @@
       'env',
       description="The default height for screenshots")
   app.add_config_value(
-<<<<<<< HEAD
       'screenshot_default_browser',
       'chromium',
       'env',
       description="The default browser for screenshots")
-=======
+  app.add_config_value(
       'screenshot_default_full_page',
       False,
       'env',
@@ -310,7 +288,6 @@
       'null',
       'env',
       description="The default color scheme for screenshots")
->>>>>>> 2585064e
   app.add_config_value(
       'screenshot_apps', {},
       'env',
