--- conflicted
+++ resolved
@@ -185,16 +185,12 @@
           f'Invalid URL: {url}. Only HTTP/HTTPS URLs are supported.')
 
     # Generate filename based on hash of parameters
-<<<<<<< HEAD
     hash_input = "_".join([
-        url,
+        raw_url,
         str(height),
         str(width), color_scheme, interactions,
         str(full_page)
     ])
-=======
-    hash_input = f'{raw_url}_{height}_{width}_{color_scheme}_{interactions}'
->>>>>>> 7c5d0bd5
     filename = hashlib.md5(hash_input.encode()).hexdigest() + '.png'
     filepath = os.path.join(ss_dirpath, filename)
 
@@ -273,17 +269,15 @@
       'env',
       description="The default height for screenshots")
   app.add_config_value(
-<<<<<<< HEAD
       'screenshot_default_full_page',
       False,
       'env',
       description="Whether to take full page screenshots")
-=======
+  app.add_config_value(
       'screenshot_default_color_scheme',
       'null',
       'env',
       description="The default color scheme for screenshots")
->>>>>>> 7c5d0bd5
   app.add_config_value(
       'screenshot_apps', {},
       'env',
