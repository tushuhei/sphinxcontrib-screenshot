--- conflicted
+++ resolved
@@ -1,10 +1,4 @@
-<<<<<<< HEAD
-.. screenshot:: |root|/index.html
-   :width: 800
-   :height: 600
-=======
 .. screenshot:: |example|
    :viewport-width: 800
    :viewport-height: 600
->>>>>>> eaaaf2bf
    :color-scheme: dark