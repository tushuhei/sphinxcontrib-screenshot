--- conflicted
+++ resolved
@@ -83,15 +83,12 @@
   :color-scheme: dark
 ```
 
-<<<<<<< HEAD
 You can choose the browser to use to take the screenshots with the `:browser:` option or the `screenshot_default_browser` configuration parameter.
 
 ```rst
 .. screenshot:: http://www.example.com
   :browser: firefox
 ```
-=======
->>>>>>> 2585064e
 
 ## Local WSGI application
 
